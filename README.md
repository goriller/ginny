# [Ginny](https://github.com/gorillazer/ginny)

<<<<<<< HEAD
Ginny base on gRPC + gRPC-Gateway, more components to improve development efficiency.
=======
Ginny framework base on gRPC + gRPC-Gateway, more components to improve development efficiency.

## Installation

```shell
cd $GOPATH && go get github.com/gorillazer/ginny-cli/ginny
```

### Dependencies tools

* protoc

https://github.com/protocolbuffers/protobuf/releases

* protoc-gen-go：

```shell
cd $GOPATH && go install github.com/golang/protobuf/protoc-gen-go@latest
```

* go wire:

```shell
cd $GOPATH && go get github.com/google/wire/cmd/wire
```

* protoc-gen-validate:

```shell
cd $GOPATH && go install github.com/envoyproxy/protoc-gen-validate@latest
```

* goimports：

```shell
cd $GOPATH && go get golang.org/x/tools/cmd/goimports
```

* mockgen：

```shell
cd $GOPATH && go install github.com/golang/mock/mockgen@v1.6.0
```
* make:

Mac OS and Linux systems already have the make command，

windows: [How to run "make" command in gitbash in windows?](https://gist.github.com/evanwill/0207876c3243bbb6863e65ec5dc3f058)


## Quick Start

### 1.Create Project

```shell
ginny new hellodemo --grpc
```

### 2.Create a handler
```shell
ginny handle user 
```

### 3.Create a Service

```shell
ginny service user 
```

### 3.Create a repository（Optional）


```shell
// support mysql、mongo、redis 
ginny repo user -d mysql

```
### 4. Make 

```shell
// .pb.go and service
make proto

// wire
make wire
```

## How to debug

if you use vscode , edit the `.vscode/launch.json` , like this: 
```
{
    "version": "0.2.0",
    "configurations": [
        {
            "name": "Launch GoPackage",
            "type": "go",
            "request": "launch",
            "mode": "auto",
            "program": "${workspaceFolder}/cmd",
            "env": {
                "mysql_host": "127.0.0.1:3306",
                "mysql_user": "root",
                "mysql_pass": "",
                "redis_host": "127.0.0.1:6379",
                "redis_pass": "",
                "jaeger_agent": "127.0.0.1:6831",
            },
            "args": [
                "-f","../configs/dev.yml"
                // "--remote", "etcd",
            ]
        }
    ]
}
```
Select `Launch GoPackage` to debug run. Try to call `http://localhost:9090/` or `grpc://127.0.0.1:9000/` .

## Example

Check out the [quick start example][quick-example].

[quick-example]: https://github.com/gorillazer/ginny-demo
>>>>>>> 07c34722
<|MERGE_RESOLUTION|>--- conflicted
+++ resolved
@@ -1,9 +1,6 @@
 # [Ginny](https://github.com/gorillazer/ginny)
 
-<<<<<<< HEAD
 Ginny base on gRPC + gRPC-Gateway, more components to improve development efficiency.
-=======
-Ginny framework base on gRPC + gRPC-Gateway, more components to improve development efficiency.
 
 ## Installation
 
@@ -104,16 +101,11 @@
             "mode": "auto",
             "program": "${workspaceFolder}/cmd",
             "env": {
-                "mysql_host": "127.0.0.1:3306",
-                "mysql_user": "root",
-                "mysql_pass": "",
-                "redis_host": "127.0.0.1:6379",
-                "redis_pass": "",
-                "jaeger_agent": "127.0.0.1:6831",
+            // ...
             },
             "args": [
-                "-f","../configs/dev.yml"
-                // "--remote", "etcd",
+                "-conf","../configs/dev.yml"
+                // "-remote", "etcd://127.0.0.1:1233/test",
             ]
         }
     ]
@@ -125,5 +117,4 @@
 
 Check out the [quick start example][quick-example].
 
-[quick-example]: https://github.com/gorillazer/ginny-demo
->>>>>>> 07c34722
+[quick-example]: https://github.com/gorillazer/ginny-demo